--- conflicted
+++ resolved
@@ -57,11 +57,7 @@
           log_dir: /tmp/devstack-logs
 
       - name: Install Rust
-<<<<<<< HEAD
-        uses: dtolnay/rust-toolchain@stable
-=======
         uses: dtolnay/rust-toolchain@032431f26ad14217b24e529fa2ab72cf558de38b # stable
->>>>>>> adba86b9
         with:
           toolchain: stable
 
